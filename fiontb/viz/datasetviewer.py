"""Dataset viewer
"""

from collections import deque

import cv2
import numpy as np
import torch
from matplotlib.pyplot import get_cmap

import tenviz

from fiontb.frame import FramePointCloud
from fiontb.camera import RigidTransform


class DatasetViewer:
    """Viewer of RGB-D datasets. It shows the image, depth, camera point
    cloud and accumulated world points.
    """

    def __init__(self, dataset, title="Dataset", max_pcls=50):
        self.dataset = dataset
        self.title = title
        self.show_mask = False
        self.last_proc_data = {'idx': -1}

        self.context = tenviz.Context(640, 480)

        with self.context.current():
            axis = tenviz.create_axis_grid(-1, 1, 10)

        self.cam_viewer = self.context.viewer(
            [], tenviz.CameraManipulator.TrackBall)
        self.cam_viewer.set_title("{}: camera space".format(title))
        self.tv_camera_pcl = None

        self.wcontext = tenviz.Context(640, 480)
        with self.wcontext.current():
            pass

        self.world_viewer = self.wcontext.viewer(
            [], tenviz.CameraManipulator.WASD)
        self.world_viewer.set_title("{}: world space".format(title))
        self.pcl_deque = deque()

        self.visited_idxs = set()

        self._show_cams = True
        self.max_pcls = max_pcls

    def _set_model(self, frame, idx):
        finfo = frame.info
        cmap = get_cmap('viridis', finfo.depth_max)

        depth_img = (frame.depth_image / finfo.depth_max)
        depth_img = cmap(depth_img)
        depth_img = depth_img[:, :, 0:3]
        depth_img = (depth_img*255).astype(np.uint8)

        rgb_img = cv2.cvtColor(
            frame.rgb_image, cv2.COLOR_RGB2BGR)

        self.last_proc_data = {
            'idx': idx,
            'depth_img': depth_img,
            'rgb_img': rgb_img,
            'fg_mask': frame.fg_mask
        }

        with self.context.current():
            self.cam_viewer.get_scene().erase(self.tv_camera_pcl)

        pcl = FramePointCloud.from_frame(
            frame).unordered_point_cloud(world_space=False, compute_normals=False)
        cam_space = pcl.points

        hand_matrix = torch.eye(4)
        hand_matrix[2, 2] = -1
<<<<<<< HEAD
=======
        # hand_matrix[1, 1] = -1
>>>>>>> 913d0b52

        with self.context.current():
            self.tv_camera_pcl = tenviz.create_point_cloud(
                RigidTransform(hand_matrix) @ cam_space,
                pcl.colors)
        self.cam_viewer.get_scene().add(self.tv_camera_pcl)

        cam_proj = tenviz.projection_from_kcam(
            finfo.kcam.matrix, 0.5, cam_space[:, 2].max())

        self.cam_viewer.reset_view()

        if finfo.rt_cam is not None:
            self._update_world(idx, finfo.rt_cam,
                               cam_space,
                               #RigidTransform(hand_matrix) @ cam_space,
                               pcl.colors, cam_proj)

        self.context.collect_garbage()

    def _update_world(self, idx, rt_cam, cam_space, colors, cam_proj):
        if idx in self.visited_idxs:
            return

        self.visited_idxs.add(idx)

        world_space = RigidTransform(rt_cam.cam_to_world) @ cam_space

        with self.wcontext.current():
            pcl = tenviz.create_point_cloud(world_space, colors)
            self.world_viewer.get_scene().add(pcl)
            vcam = tenviz.create_virtual_camera(
                cam_proj,
                np.linalg.inv(rt_cam.opengl_view_cam))
            self.world_viewer.get_scene().add(vcam)

            self.pcl_deque.append((pcl, vcam))

        if not self.visited_idxs:
            self.world_viewer.reset_view()

        if len(self.pcl_deque) > self.max_pcls:
            with self.wcontext.current():
                oldest_pcl, oldest_cam = self.pcl_deque.popleft()
                self.world_viewer.get_scene().erase(oldest_pcl)
                self.world_viewer.get_scene().erase(oldest_cam)
                oldest_pcl = oldest_cam = None

        self.wcontext.collect_garbage()

    def _update_canvas(self, _):
        idx = cv2.getTrackbarPos("pos", self.title)

        if self.last_proc_data['idx'] != idx:
            frame = self.dataset[idx]
            self._set_model(frame, idx)

        proc_data = self.last_proc_data
        alpha = cv2.getTrackbarPos("oppacity", self.title) / 100.0
        canvas = cv2.addWeighted(proc_data['depth_img'], alpha,
                                 proc_data['rgb_img'], 1.0 - alpha, 0.0)

        fg_mask = proc_data['fg_mask']
        if self.show_mask and fg_mask is not None:
            canvas[~fg_mask] = (0, 0, 0)

        cv2.imshow(self.title, canvas)

    def run(self):
        """Show the viewer and block until user exit. Keys:
        * 'q': quit
        * 'm': toggle masking (when the dataset has it)
        """

        cv2.namedWindow(self.title, cv2.WINDOW_NORMAL)
        cv2.createTrackbar("pos", self.title, 0, len(
            self.dataset) - 1, self._update_canvas)
        cv2.createTrackbar("oppacity", self.title, 50, 100,
                           self._update_canvas)

        while True:
            self._update_canvas(None)
            cv_key = cv2.waitKey(1)

            if cv_key == 27:
                break

            if cv_key < 0:
                cv_key = 0

            quit_loop = False
            for key in [cv_key, self.cam_viewer.wait_key(0),
                        self.world_viewer.wait_key(0)]:

                if key < 0:
                    quit_loop = True

                key = chr(key & 0xff).lower()

                if key == 'q':
                    quit_loop = True
                elif key == 'm':
                    self.show_mask = not self.show_mask
                elif key == 'c':
                    self._show_cams = not self._show_cams
                    for _, vcam in self.pcl_deque:
                        vcam.visible = self._show_cams
            if quit_loop:
                break
        cv2.destroyWindow(self.title)<|MERGE_RESOLUTION|>--- conflicted
+++ resolved
@@ -77,10 +77,6 @@
 
         hand_matrix = torch.eye(4)
         hand_matrix[2, 2] = -1
-<<<<<<< HEAD
-=======
-        # hand_matrix[1, 1] = -1
->>>>>>> 913d0b52
 
         with self.context.current():
             self.tv_camera_pcl = tenviz.create_point_cloud(
