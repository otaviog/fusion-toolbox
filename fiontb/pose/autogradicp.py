import torch
from tenviz.pose import SE3

from fiontb.spatial.matching import DensePointMatcher
from fiontb.pose.so3 import SO3tExp
from fiontb.camera import Project, RigidTransform
from fiontb.filtering import FeatureMap


class AutogradICP:
    def __init__(self, num_iters, learning_rate=0.05):
        self.num_iters = num_iters
        self.learning_rate = learning_rate

    def estimate(self, kcam, source_points, target_points=None,
                 target_mask=None, target_normals=None,
                 target_feats=None, source_feats=None,
                 transform=None,
                 geom_weight=0.5, feat_weight=0.5):
        exp = SO3tExp.apply
        proj = Project.apply
        image_map = FeatureMap.apply

        has_geom = not (
            target_points is None or target_normals is None or source_points is None)
        has_feat = not (target_feats is None or source_feats is None)

        source_points = source_points.view(-1, 3)

        if has_geom:
            target_normals = target_normals.view(-1, 3)
            matcher = DensePointMatcher()
            device = target_points.device
            dtype = target_points.dtype
        else:
            geom_weight = 0.0

        if has_feat:
            target_feats = target_feats.view(
                -1, target_feats.size(-2), target_feats.size(-1))
            source_feats = source_feats.squeeze().view(-1, source_points.size(0))
            device = target_feats.device
            dtype = target_feats.dtype
        else:
            feat_weight = 0.0

        kcam = kcam.to(device)
        if transform is None:
            upsilon_omega = torch.zeros(
                1, 6, requires_grad=True, device=device, dtype=dtype)
        else:
            se3 = SE3.from_matrix(transform.cpu())
            upsilon_omega = se3.log(dtype).to(device).to(dtype).view(1, 6)
            upsilon_omega.requires_grad = True

        optim = torch.optim.LBFGS([upsilon_omega], lr=self.learning_rate,
                                  max_iter=self.num_iters,
                                  history_size=500, max_eval=4000)

        total_weight = geom_weight + feat_weight
        geom_weight = geom_weight / total_weight
        feat_weight = feat_weight / total_weight

        def closure():
            optim.zero_grad()
            transform = exp(upsilon_omega).squeeze()

            geom_loss = 0
            feat_loss = 0
            if has_geom:
                tgt_matched_p3d, matched_index = matcher.match(
                    target_points, target_mask,
                    source_points, kcam, transform)

                valid_matches = matched_index > -1

                tgt_matched_p3d = tgt_matched_p3d[valid_matches]
                src_matched_p3d = source_points[valid_matches]

                matched_index = matched_index[valid_matches]
                tgt_matched_normals = target_normals[matched_index]

                diff = tgt_matched_p3d - \
                    (RigidTransform(transform) @ src_matched_p3d)
                cost = torch.bmm(tgt_matched_normals.view(-1,
                                                          1, 3), diff.view(-1, 3, 1))
<<<<<<< HEAD

=======
>>>>>>> bbd8b07c
                geom_loss = torch.pow(cost, 2).mean()

            if has_feat:
                tgt_uv = proj(RigidTransform(transform)
                              @ source_points, kcam.matrix)
                tgt_feats, bound_mask = image_map(
                    target_feats, tgt_uv)
                bound_mask = bound_mask.detach()

                tgt_feats = tgt_feats[:, bound_mask]
                match_src_feats = source_feats[:, bound_mask]

                res = torch.norm(tgt_feats - match_src_feats, 2, dim=0)
                feat_loss = res.mean()

            loss = geom_loss*geom_weight + feat_loss*feat_weight

            loss.backward()
            print(loss)
            return loss

        optim.step(closure)

        return exp(upsilon_omega).detach().squeeze(0)<|MERGE_RESOLUTION|>--- conflicted
+++ resolved
@@ -84,10 +84,6 @@
                     (RigidTransform(transform) @ src_matched_p3d)
                 cost = torch.bmm(tgt_matched_normals.view(-1,
                                                           1, 3), diff.view(-1, 3, 1))
-<<<<<<< HEAD
-
-=======
->>>>>>> bbd8b07c
                 geom_loss = torch.pow(cost, 2).mean()
 
             if has_feat:
