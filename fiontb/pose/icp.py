import math

import torch
from torch.nn.functional import interpolate

from fiontb._cfiontb import (
    icp_estimate_jacobian_gpu, EstimateNormalsMethod, estimate_normals)

from . import se3

import matplotlib.pyplot as plt

# pylint: disable=invalid-name


class _ICPEstimate:
    def __init__(self, scale, num_iters):
        pass

    def estimate(self):
        for 
            
class ICPOdometry:
    def __init__(self, scale_iters):
        self.scale_iters = scale_iters

    def estimate(self, target_points, target_normals, target_mask,
                 source_points, source_mask,
                 kcam, transform):
        device = target_points.device

        kcam = kcam.matrix.to(device)
        transform = transform.to(device)

        target_points = target_points.permute(2, 0, 1)
        target_normals = target_normals.permute(2, 0, 1)

        source_points = source_points.permute(2, 0, 1)

        for scale, num_iters in self.scale_iters:
            if scale < 1.0:
                points0 = interpolate(
                    target_points, scale_factor=(scale, scale), mode='bilinear')
                mask0 = interpolate(target_mask, scale_factor=(scale, scale),
                                    mode='nearest')
                normals = torch.empty(points0.size(1), points0.size(2), 3,
                                      dtype=torch.float,
                                      device=points0.device)
                estimate_normals(
                    points0, mask0, normals,
                    EstimateNormalsMethod.CentralDifferences)

                points1 = interpolate(
                    source_points, scale_factor=(scale, scale))

                mask1 = interpolate(source_mask, scale_factor=(scale, scale))
            else:
                points0 = target_points
                normals0 = target_normals
                mask0 = target_mask

                points1 = source_points
                mask1 = source_mask

            import ipdb; ipdb.set_trace()

            points1 = points1.view(-1, 3)
            mask1 = mask1.view(-1)

            jacobian = torch.zeros(points1.size(0), 6, device=device,
                                   dtype=torch.float)
            residual = torch.zeros(points1.size(0), device=device,
                                   dtype=torch.float)

            for _ in range(num_iters):
                icp_estimate_jacobian_gpu(
                    points0, normals0, mask0,
                    points1, mask1, kcam,
                    transform, jacobian, residual)

                Jt = jacobian.transpose(1, 0)
                JtJ = Jt @ jacobian
                upper_JtJ = torch.cholesky(JtJ.double())

                Jr = Jt @ residual
                update = torch.cholesky_solve(
                    Jr.view(-1, 1).double(), upper_JtJ).squeeze()

                update_matrix = se3.exp(update.cpu()).to(device).float()
                transform = update_matrix @ transform

        return transform


def _show_pcl(pcls):
    import tenviz

    ctx = tenviz.Context(640, 480)

    with ctx.current():
        pcls = [tenviz.create_point_cloud(pcl.points, pcl.colors)
                for pcl in pcls]

    viewer = ctx.viewer(pcls, tenviz.CameraManipulator.WASD)
    while True:
        key = viewer.wait_key(1)
        if key < 0:
            break
        key = chr(key & 0xff)

        if key == '1':
            pcls[0].visible = not pcls[0].visible
        elif key == '2':
            pcls[1].visible = not pcls[1].visible


def _prepare_frame(frame):
    from fiontb.filtering import bilateral_filter_depth_image

    frame.depth_image = bilateral_filter_depth_image(
        frame.depth_image,
        frame.depth_image > 0,
        depth_scale=frame.info.depth_scale)

    return frame


def _test1():
    from pathlib import Path

    from fiontb.data.ftb import load_ftb
    from fiontb.frame import FramePointCloud

    torch.set_printoptions(precision=10)

    _TEST_DATA = Path(__file__).parent / "_test"
    dataset = load_ftb(_TEST_DATA / "sample1")

    icp = ICPOdometry([(1.0, 15)])
    device = "cuda:0"

    dataset.get_info(0).rt_cam.matrix = torch.eye(4)

    frame = dataset[0]
    next_frame = dataset[1]

<<<<<<< HEAD
    frame.depth_image = bilateral_filter_depth_image(frame.depth_image,
                                                     frame.depth_image > 0,
                                                     depth_scale=0.001)
    next_frame.depth_image = bilateral_filter_depth_image(next_frame.depth_image,
                                                          next_frame.depth_image > 0,
                                                          depth_scale=0.001)
=======
    frame = _prepare_frame(frame)
    next_frame = _prepare_frame(next_frame)
>>>>>>> 2031e5f4

    fpcl = FramePointCloud(frame)
    next_fpcl = FramePointCloud(next_frame)

    relative_rt = icp.estimate(fpcl.points.to(device),
                               fpcl.normals.to(device),
                               fpcl.fg_mask.to(device),
                               next_fpcl.points.to(device),
                               next_fpcl.fg_mask.to(device),
                               next_fpcl.kcam,
                               torch.eye(4).to(device))

    pcl0 = fpcl.unordered_point_cloud(world_space=True)
    pcl1 = next_fpcl.unordered_point_cloud(world_space=False)
    pcl1.transform(relative_rt.cpu())
    _show_pcl([pcl0, pcl1])
    return


def _test():
    from pathlib import Path

    from fiontb.data.ftb import load_ftb
    from fiontb.frame import FramePointCloud
    from fiontb.viz.datasetviewer import DatasetViewer

    torch.set_printoptions(precision=10)

    _TEST_DATA = Path(__file__).parent / "_test"
    dataset = load_ftb(_TEST_DATA / "sample1")

    icp = ICPOdometry([(1.0, 15)])
    device = "cuda:0"

    dataset.get_info(0).rt_cam.matrix = torch.eye(4)
    prev_frame = _prepare_frame(dataset[0])
    prev_fpcl = FramePointCloud(prev_frame)

    for i in range(1, len(dataset)):
        frame = _prepare_frame(dataset[i])
        fpcl = FramePointCloud(frame)

        relative_rt = icp.estimate(prev_fpcl.points.to(device),
                                   prev_fpcl.normals.to(device),
                                   prev_fpcl.fg_mask.to(device),
                                   fpcl.points.to(device),
                                   fpcl.fg_mask.to(device),
                                   fpcl.kcam,
                                   torch.eye(4).to(device))
        relative_rt = relative_rt.cpu()
        dataset.get_info(
            i).rt_cam = dataset[i-1].info.rt_cam.integrate(relative_rt)

        prev_frame = frame
        prev_fpcl = fpcl

    viewer = DatasetViewer(dataset)
    viewer.run()


if __name__ == '__main__':
    _test()<|MERGE_RESOLUTION|>--- conflicted
+++ resolved
@@ -18,7 +18,7 @@
         pass
 
     def estimate(self):
-        for 
+        pass
             
 class ICPOdometry:
     def __init__(self, scale_iters):
@@ -144,17 +144,8 @@
     frame = dataset[0]
     next_frame = dataset[1]
 
-<<<<<<< HEAD
-    frame.depth_image = bilateral_filter_depth_image(frame.depth_image,
-                                                     frame.depth_image > 0,
-                                                     depth_scale=0.001)
-    next_frame.depth_image = bilateral_filter_depth_image(next_frame.depth_image,
-                                                          next_frame.depth_image > 0,
-                                                          depth_scale=0.001)
-=======
     frame = _prepare_frame(frame)
     next_frame = _prepare_frame(next_frame)
->>>>>>> 2031e5f4
 
     fpcl = FramePointCloud(frame)
     next_fpcl = FramePointCloud(next_frame)
